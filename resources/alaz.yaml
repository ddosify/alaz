--- conflicted
+++ resolved
@@ -69,15 +69,10 @@
           value: "true"
         - name: METRICS_ENABLED
           value: "true"
-<<<<<<< HEAD
         - name: CONTAINER_METRICS_ENABLED
-          value: "true"
-        - name: DIST_TRACING_ENABLED
           value: "true"
         - name: LOGS_ENABLED
           value: "true"
-=======
->>>>>>> 18361d16
         - name: BACKEND_HOST
           value: https://api-alaz.ddosify.com:443
         - name: LOG_LEVEL
