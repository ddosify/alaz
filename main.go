--- conflicted
+++ resolved
@@ -38,19 +38,11 @@
 	var k8sCollector *k8s.K8sCollector
 	kubeEvents := make(chan interface{}, 1000)
 	var k8sVersion string
-<<<<<<< HEAD
 	var k8sCollectorEnabled = true
 
 	enabled, err := strconv.ParseBool(os.Getenv("K8S_COLLECTOR_ENABLED"))
 	if err == nil {
 		k8sCollectorEnabled = enabled
-=======
-
-	var k8sCollectorEnabled bool = true
-	k8sEnabled, err := strconv.ParseBool(os.Getenv("K8S_COLLECTOR_ENABLED"))
-	if err == nil && !k8sEnabled {
-		k8sCollectorEnabled = false
->>>>>>> 18361d16
 	}
 
 	if k8sCollectorEnabled {
@@ -73,8 +65,6 @@
 	}
 
 	metricsEnabled, _ := strconv.ParseBool(os.Getenv("METRICS_ENABLED"))
-<<<<<<< HEAD
-	distTracingEnabled, _ := strconv.ParseBool(os.Getenv("DIST_TRACING_ENABLED"))
 	containerMetricsEnabled, _ := strconv.ParseBool(os.Getenv("CONTAINER_METRICS_ENABLED"))
 
 	if containerMetricsEnabled {
@@ -93,9 +83,6 @@
 			log.Logger.Error().Err(err).Msg("failed to create cri tool")
 		}
 	}
-=======
-	logsEnabled, _ := strconv.ParseBool(os.Getenv("LOGS_ENABLED"))
->>>>>>> 18361d16
 
 	// datastore backend
 	dsBackend := datastore.NewBackendDS(ctx, config.BackendDSConfig{
@@ -107,12 +94,6 @@
 		ReqBufferSize:          40000, // TODO: get from a conf file
 		ConnBufferSize:         1000,  // TODO: get from a conf file
 	}, k8sCollector, ct)
-
-	var ct *cri.CRITool
-	ct, err = cri.NewCRITool(ctx)
-	if err != nil {
-		log.Logger.Error().Err(err).Msg("failed to create cri tool")
-	}
 
 	// deploy ebpf programs
 	var ec *ebpf.EbpfCollector
@@ -153,21 +134,12 @@
 		<-k8sCollector.Done()
 		log.Logger.Info().Msg("k8sCollector done")
 	}
-<<<<<<< HEAD
-
-	if ebpfEnabled {
-		<-ec.Done()
-		log.Logger.Info().Msg("ebpfCollector done")
-	}
-
-=======
 
 	if tracingEnabled {
 		<-ec.Done()
 		log.Logger.Info().Msg("ebpfCollector done")
 	}
 
->>>>>>> 18361d16
 	if logsEnabled && ls != nil {
 		<-ls.Done()
 		log.Logger.Info().Msg("cri done")
