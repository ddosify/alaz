package datastore

import (
	"bytes"
	"context"
	"encoding/json"
	"fmt"
	"io"
	"math/rand"
	"net/http"
	"os"
	"sort"
	"strconv"
	"time"

	"github.com/ddosify/alaz/config"
	"github.com/ddosify/alaz/log"

	"github.com/alecthomas/kingpin/v2"
	"github.com/go-kit/log/level"
	"github.com/hashicorp/go-retryablehttp"
	"github.com/rs/zerolog"

	"k8s.io/apimachinery/pkg/util/uuid"

	"github.com/prometheus/client_golang/prometheus"
	"github.com/prometheus/client_golang/prometheus/promhttp"
	"github.com/prometheus/common/version"
	collector "github.com/prometheus/node_exporter/collector"
)

var MonitoringID string
var NodeID string

func init() {
	MonitoringID = os.Getenv("MONITORING_ID")
	if MonitoringID == "" {
		log.Logger.Fatal().Msg("MONITORING_ID is not set")
	}

	NodeID = os.Getenv("NODE_NAME")
	if NodeID == "" {
		log.Logger.Fatal().Msg("NODE_NAME is not set")
	}
}

var resourceBatchSize int64 = 50
var innerMetricsPort int = 8182

// BackendDS is a backend datastore
type BackendDS struct {
	ctx       context.Context
	host      string
	port      string
	c         *http.Client
	batchSize int64

	reqChanBuffer chan *ReqInfo

	podEventChan       chan interface{} // *PodEvent
	svcEventChan       chan interface{} // *SvcEvent
	depEventChan       chan interface{} // *DepEvent
	rsEventChan        chan interface{} // *RsEvent
	epEventChan        chan interface{} // *EndpointsEvent
	containerEventChan chan interface{} // *ContainerEvent
	dsEventChan        chan interface{} // *DaemonSetEvent

	// TODO add:
	// statefulset
	// job
	// cronjob
}

const (
	podEndpoint       = "/github.com/ddosify/alaz/k8s/pod/"
	svcEndpoint       = "/github.com/ddosify/alaz/k8s/svc/"
	rsEndpoint        = "/github.com/ddosify/alaz/k8s/replicaset/"
	depEndpoint       = "/github.com/ddosify/alaz/k8s/deployment/"
	epEndpoint        = "/github.com/ddosify/alaz/k8s/endpoint/"
	containerEndpoint = "/github.com/ddosify/alaz/k8s/container/"
	dsEndpoint        = "/github.com/ddosify/alaz/k8s/daemonset/"
	reqEndpoint       = "/github.com/ddosify/alaz/"
)

func NewBackendDS(parentCtx context.Context, conf config.BackendConfig) *BackendDS {
	ctx, _ := context.WithCancel(parentCtx)
	rand.Seed(time.Now().UnixNano())

	retryClient := retryablehttp.NewClient()
	retryClient.Backoff = retryablehttp.DefaultBackoff
	retryClient.RetryWaitMin = 1 * time.Second
	retryClient.RetryWaitMax = 5 * time.Second
	retryClient.RetryMax = 4

	retryClient.CheckRetry = func(ctx context.Context, resp *http.Response, err error) (bool, error) {
		var shouldRetry bool
		if err != nil { // resp, (doErr) = c.HTTPClient.Do(req.Request)
			// connection refused, connection reset, connection timeout
			shouldRetry = true
			log.Logger.Warn().Msgf("will retry, error: %v", err)
		} else {
			if resp.StatusCode == http.StatusBadRequest ||
				resp.StatusCode == http.StatusTooManyRequests ||
				resp.StatusCode >= http.StatusInternalServerError {
				shouldRetry = true

				rb, err := io.ReadAll(resp.Body)
				if err != nil {
					log.Logger.Warn().Msgf("error reading response body: %v", err)
				}
				log.Logger.Warn().Int("statusCode", resp.StatusCode).Str("respBody", string(rb)).Msgf("will retry...")
			} else if resp.StatusCode == http.StatusOK {
				shouldRetry = false
				rb, err := io.ReadAll(resp.Body)
				if err != nil {
					log.Logger.Debug().Msgf("error reading response body: %v", err)
				}
				var resp BackendResponse
				err = json.Unmarshal(rb, &resp)
				if err != nil {
					log.Logger.Debug().Msgf("error unmarshalling response body: %v", err)
				}
				if len(resp.Errors) > 0 {
					for _, e := range resp.Errors {
						log.Logger.Debug().Str("errorMsg", e.Error).Any("event", e.Event).Msgf("backend persist error")
					}
				}
			}
		}
		return shouldRetry, nil
	}

	retryClient.HTTPClient.Transport = &http.Transport{
		DisableKeepAlives: false,
		MaxConnsPerHost:   500, // 500 connection per host
	}
	retryClient.HTTPClient.Timeout = 10 * time.Second // Set a timeout for the request
	client := retryClient.StandardClient()

	var defaultBatchSize int64 = 1000

	bs, err := strconv.ParseInt(os.Getenv("BATCH_SIZE"), 10, 64)
	if err != nil {
		bs = defaultBatchSize
	}

	ds := &BackendDS{
		ctx:                ctx,
		host:               conf.Host,
		port:               conf.Port,
		c:                  client,
		batchSize:          bs,
		reqChanBuffer:      make(chan *ReqInfo, 10000),
		podEventChan:       make(chan interface{}, 100),
		svcEventChan:       make(chan interface{}, 100),
		rsEventChan:        make(chan interface{}, 100),
		depEventChan:       make(chan interface{}, 50),
		epEventChan:        make(chan interface{}, 100),
		containerEventChan: make(chan interface{}, 100),
		dsEventChan:        make(chan interface{}, 20),
	}

	go ds.sendReqsInBatch()

	eventsInterval := 10 * time.Second
	go ds.sendEventsInBatch(ds.podEventChan, podEndpoint, eventsInterval)
	go ds.sendEventsInBatch(ds.svcEventChan, svcEndpoint, eventsInterval)
	go ds.sendEventsInBatch(ds.rsEventChan, rsEndpoint, eventsInterval)
	go ds.sendEventsInBatch(ds.depEventChan, depEndpoint, eventsInterval)
	go ds.sendEventsInBatch(ds.epEventChan, epEndpoint, eventsInterval)
	go ds.sendEventsInBatch(ds.containerEventChan, containerEndpoint, eventsInterval)
	go ds.sendEventsInBatch(ds.dsEventChan, dsEndpoint, eventsInterval)

	if conf.MetricsExport {
		go ds.exportNodeMetrics()

		go func() {
			t := time.NewTicker(time.Duration(conf.MetricsExportInterval) * time.Second)
			for {
				select {
				case <-ds.ctx.Done():
					return
				case <-t.C:
					// make a request to /inner/metrics
					// forward the response to /github.com/ddosify/alaz/metrics
					func() {
						req, err := http.NewRequest(http.MethodGet, fmt.Sprintf("http://localhost:%d/inner/metrics", innerMetricsPort), nil)
						if err != nil {
							log.Logger.Error().Msgf("error creating inner metrics request: %v", err)
							return
						}

						ctx, cancel := context.WithTimeout(ds.ctx, 5*time.Second)
						defer cancel()

						// use the default client, ds client reads response on success to look for failed events,
						// therefore body here will be empty
						resp, err := http.DefaultClient.Do(req.WithContext(ctx))

						if err != nil {
							log.Logger.Error().Msgf("error sending inner metrics request: %v", err)
							return
						}

						if resp.StatusCode != http.StatusOK {
							log.Logger.Error().Msgf("inner metrics request not success: %d", resp.StatusCode)
							return
						}

						body, err := io.ReadAll(resp.Body)
						if err != nil {
							log.Logger.Error().Msgf("error reading inner metrics response body: %v", err)
							return
						}

<<<<<<< HEAD
						req, err = http.NewRequest(http.MethodPost, fmt.Sprintf("%s/alaz/metrics/scrape/?instance=%s&monitoring_id=%s", ds.host, NodeID, MonitoringID), bytes.NewReader(body))
=======
						req, err = http.NewRequest(http.MethodPost, fmt.Sprintf("%s/github.com/ddosify/alaz/metrics/scrape/?instance=%s&monitoring_id=%s", ds.host, NodeID, MonitoringID), bytes.NewReader(body))
>>>>>>> fc1c2e25
						if err != nil {
							log.Logger.Error().Msgf("error creating metrics request: %v", err)
							return
						}

						ctx, cancel = context.WithTimeout(context.Background(), 10*time.Second)
						defer cancel()

						resp, err = ds.c.Do(req.WithContext(ctx))

						if err != nil {
							log.Logger.Error().Msgf("error sending metrics request: %v", err)
							return
						}

						if resp.StatusCode != http.StatusOK {
							log.Logger.Error().Msgf("metrics request not success: %d", resp.StatusCode)

							// log response body
							rb, err := io.ReadAll(resp.Body)
							if err != nil {
								log.Logger.Error().Msgf("error reading metrics response body: %v", err)
							}
							log.Logger.Error().Msgf("metrics response body: %s", string(rb))

							return
						} else {
							log.Logger.Info().Msg("metrics sent successfully")
						}
					}()
				}
			}
		}()
	}

	go func() {
		<-ds.ctx.Done()
		log.Logger.Info().Msg("backend datastore stopped")
	}()

	return ds
}

func (b *BackendDS) DoRequest(req *http.Request) error {
	req.Header.Set("Content-Type", "application/json")
	req.Header.Set("Accept", "application/json")

	ctx, cancel := context.WithTimeout(b.ctx, 30*time.Second)
	defer cancel()

	resp, err := b.c.Do(req.WithContext(ctx))
	if err != nil {
		return fmt.Errorf("error sending http request: %v", err)
	}
	defer func() {
		_, _ = io.Copy(io.Discard, resp.Body) // in order to reuse the connection
		resp.Body.Close()
	}()

	if resp.StatusCode != http.StatusOK {
		body, _ := io.ReadAll(resp.Body)
		return fmt.Errorf("not success: %d, %s", resp.StatusCode, string(body))
	} else {
		log.Logger.Info().Str("reqHostPath", req.URL.Host+req.URL.Path).Msg("success on request")
	}

	return nil
}

func convertReqsToPayload(batch []*ReqInfo) RequestsPayload {
	return RequestsPayload{
		Metadata: struct {
			MonitoringID   string `json:"monitoring_id"`
			IdempotencyKey string `json:"idempotency_key"`
		}{MonitoringID: MonitoringID, IdempotencyKey: string(uuid.NewUUID())},
		Requests: batch,
	}
}

func (b *BackendDS) sendToBackend(payload interface{}, endpoint string) {
	payloadBytes, err := json.Marshal(payload)
	if err != nil {
		log.Logger.Error().Msgf("error marshalling batch: %v", err)
		return
	}

	httpReq, err := http.NewRequest(http.MethodPost, b.host+endpoint, bytes.NewBuffer(payloadBytes))
	if err != nil {
		log.Logger.Error().Msgf("error creating http request: %v", err)
		return
	}

	log.Logger.Debug().Str("endpoint", endpoint).Any("payload", payload).Msg("sending batch to backend")
	err = b.DoRequest(httpReq)
	if err != nil {
		log.Logger.Error().Msgf("backend persist error at ep %s : %v", endpoint, err)
	}
}

func (b *BackendDS) sendReqsInBatch() {
	t := time.NewTicker(10 * time.Second)
	defer t.Stop()

	send := func() {
		batch := make([]*ReqInfo, 0, b.batchSize)
		loop := true

		for i := 0; (i < int(b.batchSize)) && loop; i++ {
			select {
			case req := <-b.reqChanBuffer:
				batch = append(batch, req)
			case <-time.After(200 * time.Millisecond):
				loop = false
			}
		}

		if len(batch) == 0 {
			return
		}

		reqsPayload := convertReqsToPayload(batch)
		b.sendToBackend(reqsPayload, reqEndpoint)
	}

	for {
		select {
		case <-b.ctx.Done():
			log.Logger.Info().Msg("stopping sending reqs to backend")
			return
		case <-t.C:
			send()
		}
	}

}

func (b *BackendDS) send(ch <-chan interface{}, endpoint string) {
	batch := make([]interface{}, 0, resourceBatchSize)
	loop := true

	for i := 0; (i < int(resourceBatchSize)) && loop; i++ {
		select {
		case ev := <-ch:
			batch = append(batch, ev)
		case <-time.After(1 * time.Second):
			loop = false
		}
	}

	if len(batch) == 0 {
		return
	}

	payload := EventPayload{
		Metadata: struct {
			MonitoringID   string "json:\"monitoring_id\""
			IdempotencyKey string "json:\"idempotency_key\""
		}{
			MonitoringID:   MonitoringID,
			IdempotencyKey: string(uuid.NewUUID()),
		},
		Events: batch,
	}

	b.sendToBackend(payload, endpoint)
}

func (b *BackendDS) sendEventsInBatch(ch chan interface{}, endpoint string, interval time.Duration) {
	t := time.NewTicker(interval)
	defer t.Stop()

	for {
		select {
		case <-b.ctx.Done():
			log.Logger.Info().Msg("stopping sending events to backend")
			return
		case <-t.C:
			randomDuration := time.Duration(rand.Intn(50)) * time.Millisecond
			time.Sleep(randomDuration)

			b.send(ch, endpoint)
		}
	}
}

func (b *BackendDS) PersistRequest(request Request) error {
	reqInfo := &ReqInfo{}
	reqInfo[0] = request.StartTime
	reqInfo[1] = request.Latency
	reqInfo[2] = request.FromIP
	reqInfo[3] = request.FromType
	reqInfo[4] = request.FromUID
	reqInfo[5] = request.FromPort
	reqInfo[6] = request.ToIP
	reqInfo[7] = request.ToType
	reqInfo[8] = request.ToUID
	reqInfo[9] = request.ToPort
	reqInfo[10] = request.Protocol
	reqInfo[11] = request.StatusCode
	reqInfo[12] = request.FailReason // TODO ??
	reqInfo[13] = request.Method
	reqInfo[14] = request.Path

	b.reqChanBuffer <- reqInfo

	return nil
}

func (b *BackendDS) PersistPod(pod Pod, eventType string) error {
	podEvent := convertPodToPodEvent(pod, eventType)
	b.podEventChan <- &podEvent
	return nil
}

func (b *BackendDS) PersistService(service Service, eventType string) error {
	svcEvent := convertSvcToSvcEvent(service, eventType)
	b.svcEventChan <- &svcEvent
	return nil
}

func (b *BackendDS) PersistDeployment(d Deployment, eventType string) error {
	depEvent := convertDepToDepEvent(d, eventType)
	b.depEventChan <- &depEvent
	return nil
}

func (b *BackendDS) PersistReplicaSet(rs ReplicaSet, eventType string) error {
	rsEvent := convertRsToRsEvent(rs, eventType)
	b.rsEventChan <- &rsEvent
	return nil
}

func (b *BackendDS) PersistEndpoints(ep Endpoints, eventType string) error {
	epEvent := convertEpToEpEvent(ep, eventType)
	b.epEventChan <- &epEvent
	return nil
}

func (b *BackendDS) PersistDaemonSet(ds DaemonSet, eventType string) error {
	dsEvent := convertDsToDsEvent(ds, eventType)
	b.dsEventChan <- &dsEvent
	return nil
}

func (b *BackendDS) PersistContainer(c Container, eventType string) error {
	cEvent := convertContainerToContainerEvent(c, eventType)
	b.containerEventChan <- &cEvent
	return nil
}

func (b *BackendDS) exportNodeMetrics() {
	kingpin.Version(version.Print("alaz_node_exporter"))
	kingpin.CommandLine.UsageWriter(os.Stdout)
	kingpin.HelpFlag.Short('h')
	kingpin.Parse() // parse container arguments

	metricsPath := "/inner/metrics"
	h := newHandler(nodeExportLogger{logger: log.Logger})
	http.Handle(metricsPath, h)
	http.ListenAndServe(fmt.Sprintf(":%d", innerMetricsPort), nil)
}

type nodeExporterHandler struct {
	inner  http.Handler
	logger nodeExportLogger
}

func newHandler(logger nodeExportLogger) *nodeExporterHandler {
	h := &nodeExporterHandler{
		logger: logger,
	}

	if innerHandler, err := h.innerHandler(); err != nil {
		log.Logger.Error().Msgf("Couldn't create metrics handler: %s", err)
	} else {
		h.inner = innerHandler
	}
	return h
}

type nodeExportLogger struct {
	logger zerolog.Logger
}

func (l nodeExportLogger) Log(keyvals ...interface{}) error {
	l.logger.Debug().Msg(fmt.Sprint(keyvals...))
	return nil
}

func (h *nodeExporterHandler) innerHandler(filters ...string) (http.Handler, error) {
	nc, err := collector.NewNodeCollector(h.logger, filters...)
	if err != nil {
		return nil, fmt.Errorf("couldn't create collector: %s", err)
	}

	// Only log the creation of an unfiltered handler, which should happen
	// only once upon startup.
	if len(filters) == 0 {
		level.Info(h.logger).Log("msg", "Enabled collectors")
		collectors := []string{}
		for n := range nc.Collectors {
			collectors = append(collectors, n)
		}
		sort.Strings(collectors)
		for _, c := range collectors {
			level.Info(h.logger).Log("collector", c)
		}
	}

	r := prometheus.NewRegistry()
	r.MustRegister(version.NewCollector("alaz_node_exporter"))
	if err := r.Register(nc); err != nil {
		return nil, fmt.Errorf("couldn't register node collector: %s", err)
	}

	handler := promhttp.HandlerFor(
		prometheus.Gatherers{r},
		promhttp.HandlerOpts{},
	)

	return handler, nil
}

func (h *nodeExporterHandler) ServeHTTP(w http.ResponseWriter, r *http.Request) {
	filters := r.URL.Query()["collect[]"]

	if len(filters) == 0 {
		// No filters, use the prepared unfiltered handler.
		h.inner.ServeHTTP(w, r)
		return
	}
	// To serve filtered metrics, we create a filtering handler on the fly.
	filteredHandler, err := h.innerHandler(filters...)
	if err != nil {
		w.WriteHeader(http.StatusBadRequest)
		w.Write([]byte(fmt.Sprintf("Couldn't create filtered metrics handler: %s", err)))
		return
	}
	filteredHandler.ServeHTTP(w, r)
}<|MERGE_RESOLUTION|>--- conflicted
+++ resolved
@@ -213,11 +213,7 @@
 							return
 						}
 
-<<<<<<< HEAD
 						req, err = http.NewRequest(http.MethodPost, fmt.Sprintf("%s/alaz/metrics/scrape/?instance=%s&monitoring_id=%s", ds.host, NodeID, MonitoringID), bytes.NewReader(body))
-=======
-						req, err = http.NewRequest(http.MethodPost, fmt.Sprintf("%s/github.com/ddosify/alaz/metrics/scrape/?instance=%s&monitoring_id=%s", ds.host, NodeID, MonitoringID), bytes.NewReader(body))
->>>>>>> fc1c2e25
 						if err != nil {
 							log.Logger.Error().Msgf("error creating metrics request: %v", err)
 							return
