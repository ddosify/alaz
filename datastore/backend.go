--- conflicted
+++ resolved
@@ -153,9 +153,10 @@
 
 	traceInfoPool *poolutil.Pool[*TraceInfo]
 
-	metricsExport         bool
-	gpuMetricsExport      bool
-	metricsExportInterval int
+	metricsExport          bool
+	containerMetricsExport bool
+	gpuMetricsExport       bool
+	metricsExportInterval  int
 
 	podEventChan       chan interface{} // *PodEvent
 	svcEventChan       chan interface{} // *SvcEvent
@@ -290,48 +291,29 @@
 	resourceChanSize := 200
 
 	ds := &BackendDS{
-<<<<<<< HEAD
-		ctx:                ctx,
-		host:               conf.Host,
-		c:                  client,
-		batchSize:          bs,
-		reqInfoPool:        newReqInfoPool(func() *ReqInfo { return &ReqInfo{} }, func(r *ReqInfo) {}),
-		aliveConnPool:      newAliveConnPool(func() *ConnInfo { return &ConnInfo{} }, func(r *ConnInfo) {}),
-		traceInfoPool:      newTraceInfoPool(func() *TraceInfo { return &TraceInfo{} }, func(r *TraceInfo) {}),
-		reqChanBuffer:      make(chan *ReqInfo, conf.ReqBufferSize),
-		connChanBuffer:     make(chan *ConnInfo, conf.ConnBufferSize),
-		podEventChan:       make(chan interface{}, 5*resourceChanSize),
-		svcEventChan:       make(chan interface{}, 2*resourceChanSize),
-		rsEventChan:        make(chan interface{}, 2*resourceChanSize),
-		depEventChan:       make(chan interface{}, 2*resourceChanSize),
-		epEventChan:        make(chan interface{}, resourceChanSize),
-		containerEventChan: make(chan interface{}, 5*resourceChanSize),
-		dsEventChan:        make(chan interface{}, resourceChanSize),
-		traceEventQueue:    list.New(),
-		kubeCollector:      kubeCollector,
-		ct:                 ct,
-=======
-		ctx:                   ctx,
-		host:                  conf.Host,
-		c:                     client,
-		batchSize:             bs,
-		reqInfoPool:           newReqInfoPool(func() *ReqInfo { return &ReqInfo{} }, func(r *ReqInfo) {}),
-		aliveConnPool:         newAliveConnPool(func() *ConnInfo { return &ConnInfo{} }, func(r *ConnInfo) {}),
-		traceInfoPool:         newTraceInfoPool(func() *TraceInfo { return &TraceInfo{} }, func(r *TraceInfo) {}),
-		reqChanBuffer:         make(chan *ReqInfo, conf.ReqBufferSize),
-		connChanBuffer:        make(chan *ConnInfo, conf.ConnBufferSize),
-		podEventChan:          make(chan interface{}, 5*resourceChanSize),
-		svcEventChan:          make(chan interface{}, 2*resourceChanSize),
-		rsEventChan:           make(chan interface{}, 2*resourceChanSize),
-		depEventChan:          make(chan interface{}, 2*resourceChanSize),
-		epEventChan:           make(chan interface{}, resourceChanSize),
-		containerEventChan:    make(chan interface{}, 5*resourceChanSize),
-		dsEventChan:           make(chan interface{}, resourceChanSize),
-		traceEventQueue:       list.New(),
-		metricsExport:         conf.MetricsExport,
-		gpuMetricsExport:      conf.GpuMetricsExport,
-		metricsExportInterval: conf.MetricsExportInterval,
->>>>>>> c2208f0e
+		ctx:                    ctx,
+		host:                   conf.Host,
+		c:                      client,
+		batchSize:              bs,
+		reqInfoPool:            newReqInfoPool(func() *ReqInfo { return &ReqInfo{} }, func(r *ReqInfo) {}),
+		aliveConnPool:          newAliveConnPool(func() *ConnInfo { return &ConnInfo{} }, func(r *ConnInfo) {}),
+		traceInfoPool:          newTraceInfoPool(func() *TraceInfo { return &TraceInfo{} }, func(r *TraceInfo) {}),
+		reqChanBuffer:          make(chan *ReqInfo, conf.ReqBufferSize),
+		connChanBuffer:         make(chan *ConnInfo, conf.ConnBufferSize),
+		podEventChan:           make(chan interface{}, 5*resourceChanSize),
+		svcEventChan:           make(chan interface{}, 2*resourceChanSize),
+		rsEventChan:            make(chan interface{}, 2*resourceChanSize),
+		depEventChan:           make(chan interface{}, 2*resourceChanSize),
+		epEventChan:            make(chan interface{}, resourceChanSize),
+		containerEventChan:     make(chan interface{}, 5*resourceChanSize),
+		dsEventChan:            make(chan interface{}, resourceChanSize),
+		traceEventQueue:        list.New(),
+		kubeCollector:          kubeCollector,
+		ct:                     ct,
+		metricsExport:          conf.NodeMetricsExport,
+		gpuMetricsExport:       conf.GpuMetricsExport,
+		metricsExportInterval:  conf.MetricsExportInterval,
+		containerMetricsExport: conf.ContainerMetricsExport,
 	}
 
 	return ds
@@ -359,26 +341,17 @@
 
 	// send node-exporter and nvidia-gpu metrics
 	go func() {
-<<<<<<< HEAD
-		if !(conf.NodeMetricsExport || conf.GpuMetricsExport) {
-			return
-		}
-
-		var nodeMetrics, gpuMetrics, containerMetrics bool
-		if conf.NodeMetricsExport {
-=======
 		if !(ds.metricsExport || ds.gpuMetricsExport) {
 			return
 		}
 
-		var nodeMetrics, gpuMetrics bool
+		var nodeMetrics, gpuMetrics, containerMetrics bool
 		if ds.metricsExport {
->>>>>>> c2208f0e
 			go ds.exportNodeMetrics()
 			nodeMetrics = true
 		}
 
-		if conf.ContainerMetricsExport {
+		if ds.containerMetricsExport {
 			containerMetrics = true
 		}
 
@@ -1076,10 +1049,7 @@
 }
 
 func (l nodeExportLogger) Log(keyvals ...interface{}) error {
-<<<<<<< HEAD
-=======
-	// l.logger.Debug().Msg(fmt.Sprint(keyvals...))
->>>>>>> c2208f0e
+	l.logger.Debug().Msg(fmt.Sprint(keyvals...))
 	return nil
 }
 
